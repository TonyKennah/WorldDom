--- conflicted
+++ resolved
@@ -341,11 +341,7 @@
 
         # Movement inputs
         move_keyboard = self._keyboard_move_vector()
-<<<<<<< HEAD
         move_edge = self._edge_scroll_vector(events)
-=======
-        move_edge = self._edge_scroll_vector(edge_scroll_exclusion_zone)
->>>>>>> a066f10d
 
         # Mouse drag panning modifies position directly (not affected by inertia)
         self._handle_drag(events)
@@ -419,16 +415,11 @@
             v.x += 1
         return v
 
-<<<<<<< HEAD
     def _edge_scroll_vector(self, events: Sequence[pygame.event.Event]) -> pygame.Vector2:
         """
         Edge-scroll vector (unscaled).
         Gated off while dragging or while a mouse button is held (to avoid fighting with selection/drag).
         """
-=======
-    def _edge_scroll_vector(self, exclusion_zone: Optional[pygame.Rect] = None) -> pygame.Vector2:
-        """Edge-scroll vector (unscaled)."""
->>>>>>> a066f10d
         if not pygame.mouse.get_focused():
             return pygame.Vector2(0, 0)
 
